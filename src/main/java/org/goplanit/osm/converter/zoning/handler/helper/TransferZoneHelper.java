package org.goplanit.osm.converter.zoning.handler.helper;

import java.util.*;
import java.util.logging.Level;
import java.util.logging.Logger;
import java.util.stream.Collectors;

import org.goplanit.converter.zoning.ZoningConverterUtils;
import org.goplanit.osm.converter.network.OsmNetworkReaderLayerData;
import org.goplanit.osm.converter.zoning.OsmPublicTransportReaderSettings;
import org.goplanit.osm.converter.zoning.OsmZoningReaderData;
import org.goplanit.osm.converter.zoning.handler.OsmZoningHandlerProfiler;
import org.goplanit.osm.tags.OsmPtv1Tags;
import org.goplanit.osm.tags.OsmTags;
import org.goplanit.osm.util.Osm4JUtils;
import org.goplanit.osm.util.OsmBoundingAreaUtils;
import org.goplanit.osm.util.OsmModeUtils;
import org.goplanit.osm.util.OsmNodeUtils;
import org.goplanit.osm.util.OsmPtVersionSchemeUtils;
import org.goplanit.osm.util.OsmTagUtils;
import org.goplanit.osm.util.OsmWayUtils;
import org.goplanit.osm.util.PlanitOsmUtils;
import org.goplanit.osm.util.PlanitTransferZoneUtils;
import org.goplanit.utils.exceptions.PlanItRunTimeException;
import org.goplanit.utils.geo.PlanitJtsCrsUtils;
import org.goplanit.utils.locale.DrivingDirectionDefaultByCountry;
import org.goplanit.utils.misc.Pair;
import org.goplanit.utils.mode.Mode;
import org.goplanit.utils.network.layer.MacroscopicNetworkLayer;
import org.goplanit.utils.network.layer.macroscopic.MacroscopicLink;
import org.goplanit.utils.network.layer.physical.Node;
import org.goplanit.utils.zoning.TransferZone;
import org.goplanit.utils.zoning.TransferZoneGroup;
import org.goplanit.utils.zoning.TransferZoneType;
import org.goplanit.zoning.Zoning;
import org.locationtech.jts.geom.Envelope;
import org.locationtech.jts.geom.Geometry;
import org.locationtech.jts.geom.Point;

import de.topobyte.osm4j.core.model.iface.EntityType;
import de.topobyte.osm4j.core.model.iface.OsmEntity;
import de.topobyte.osm4j.core.model.iface.OsmNode;
import de.topobyte.osm4j.core.model.iface.OsmWay;

/**
 * Class to provide functionality for parsing transfer zones from OSM entities
 * 
 * @author markr
 *
 */
public class TransferZoneHelper extends ZoningHelperBase{
  
  /** logger to use */ 
  private static final Logger LOGGER = Logger.getLogger(TransferZoneHelper.class.getCanonicalName());
    
  /** the zoning to work on */
  private final Zoning zoning;
  
  /** zoning reader data used to track created entities */
  private final OsmZoningReaderData zoningReaderData;
      
  /** profiler to collect stats for */
  private final OsmZoningHandlerProfiler profiler;
  
  /** parser functionality regarding the extraction of pt modes zones from OSM entities */  
  private final OsmPublicTransportModeHelper publicTransportModeParser;
  
  /** parser functionality regarding the creation of PLANit connectoids from OSM entities */
  private final OsmConnectoidHelper connectoidParser;
  
  /** utilities for geographic information */
  private final PlanitJtsCrsUtils geoUtils;     
    
  /** Find links that can access the stop_location by the given mode. if location is on extreme node, we provide all links attached, otherwise only the
   * link on which the location resides
   * 
   * @param location stop_location
   * @param accessMode for stop_location (not used for filtering accessibility, only for lyaer identification)
   * @return links that can access the stop location.
   */
  private Collection<MacroscopicLink> getLinksWithAccessToLocationForMode(Point location, Mode accessMode) {
    /* If stop_location is situated on a one way road, or only has one way roads as incoming and outgoing roads, we identify if the eligible link segments 
     * lie on the wrong side of the road, i.e., would require passengers to cross the road to get to the stop position */
    MacroscopicNetworkLayer networkLayer = getSettings().getReferenceNetwork().getLayerByPredefinedModeType(accessMode);
    OsmNetworkReaderLayerData layerData = getNetworkToZoningData().getNetworkLayerData(networkLayer);
    OsmNode osmNode =  layerData.getOsmNodeByLocation(location);
    
    /* links that can reach stop_location */
    Collection<MacroscopicLink> planitLinksToCheck = null;
    Node planitNode = getNetworkToZoningData().getNetworkLayerData(networkLayer).getPlanitNodeByLocation(location);
    if(planitNode != null) {        
      /* not internal to planit link, so regular match to planit node --> consider all incoming link segments as potentially usable  */
      planitLinksToCheck = planitNode.getLinks();
    }else {      
      /* not an extreme node, must be a node internal to a link up until now --> consider only link in question the location resides on */ 
      planitLinksToCheck = getNetworkToZoningData().getNetworkLayerData(networkLayer).findPlanitLinksWithInternalLocation(location);  
      if(planitLinksToCheck!=null){
        if(planitLinksToCheck.size()>1) {
          throw new PlanItRunTimeException("Location is internal to multiple planit links, should not happen %s", osmNode!=null ? "osm node "+osmNode.getId() : "");
        }                             
      }
    }
    return planitLinksToCheck;
  }

  /** Verify if the provided transfer zone supports more than a single stop_position. Transfer zones that reside next to the road
   * do, but point based transfer zones that reside on the road do not, because they are a stop_position and therefore only support that
   * stop_position.
   * 
   * @param transferZone to verify if supports multiple stop positions
   * @return true when supporting it, false otherwise
   */
  private boolean supportsMultipleStopPositions(TransferZone transferZone) {
    EntityType osmEntityType = PlanitTransferZoneUtils.transferZoneGeometryToOsmEntityType(transferZone.getGeometry());
    if(osmEntityType.equals(EntityType.Node) && hasNetworkLayersWithActiveOsmNode(Long.valueOf(transferZone.getExternalId()))) {
        return false;
    }
    return true;    
  }  

  /** create a new but unpopulated transfer zone
   * 
   * @param transferZoneType of the zone
   * @return created transfer zone
   */
  private TransferZone createEmptyTransferZone(TransferZoneType transferZoneType) {
    TransferZone transferZone = zoning.getTransferZones().getFactory().createNew(transferZoneType, true);
    profiler.logTransferZoneStatus(zoning.getTransferZones().size());
    return transferZone;
  }

  /** create a transfer zone based on the passed in osm entity, tags for feature extraction and access. Note that we attempt to also
   * parse its reference tags. Currently we look for keys:
   * <ul>
   * <li>ref</li>
   * <li>loc_ref</li>
   * <li>local_ref</li>
   * </ul>
   *  to parse the reference for a transfer zone. If other keys are used, we are not (yet) able to pick them up.
   * 
   * @param osmEntity entity that is to be converted into a transfer zone
   * @param tags tags to extract features from
   * @param transferZoneType the type of the transfer zone 
   * @param geoUtils to use
   * @return transfer zone created
   */
  private TransferZone createAndPopulateTransferZone(OsmEntity osmEntity, Map<String, String> tags, TransferZoneType transferZoneType, PlanitJtsCrsUtils geoUtils){
    TransferZone transferZone = null;
        
    var osmNodeData = zoningReaderData.getOsmData().getOsmNodeData();

    /* Verify if there are nodes missing before extracting geometry, if so and we are near bounding box log this information to user, but avoid logging the
     * regular feedback when nodes are missing, because it lacks context regarding being close to bounding box and would confuse the user */
    Level geometryExtractionLogLevel = LOGGER.getLevel();
    boolean isOsmWay = Osm4JUtils.getEntityType(osmEntity).equals(EntityType.Way);
    if(isOsmWay && !OsmWayUtils.isAllOsmWayNodesAvailable((OsmWay)osmEntity,osmNodeData.getRegisteredOsmNodes())){
      Integer availableOsmNodeIndex = OsmWayUtils.findFirstAvailableOsmNodeIndexAfter(0,  (OsmWay) osmEntity, osmNodeData.getRegisteredOsmNodes());
      if(availableOsmNodeIndex!=null) {
        OsmNode referenceNode = osmNodeData.getRegisteredOsmNodes().get(((OsmWay) osmEntity).getNodeId(availableOsmNodeIndex));
        if(referenceNode == null){
          int bla = 4;
        }
        if(OsmBoundingAreaUtils.isNearNetworkBoundingBox(OsmNodeUtils.createPoint(referenceNode), getNetworkToZoningData().getNetworkBoundingBox(), geoUtils)) {
          LOGGER.info(String.format("OSM waiting area way (%d) geometry incomplete, network bounding box cut-off, truncated to available nodes",osmEntity.getId()));
          geometryExtractionLogLevel = Level.OFF;
        }
      }/*else {
        not a single node present, this implies entire transfer zone is outside of accepted bounding box, something which we could not verify until now
        in this case, we do not report back to user as this is most likely intended behaviour since bounding box was set by user explicitly
      }*/
    }
    
    /* geometry, either centroid location or polygon circumference */
    Geometry theGeometry = PlanitOsmUtils.extractGeometry(osmEntity, osmNodeData.getRegisteredOsmNodes(), geometryExtractionLogLevel);
    if(theGeometry != null && !theGeometry.isEmpty()) {
    
      /* create */
      transferZone = createEmptyTransferZone(transferZoneType);
      transferZone.setGeometry(theGeometry); 
      if(theGeometry instanceof Point) {
        transferZone.getCentroid().setPosition((Point) theGeometry);
      }
      
      /* XML id = internal id*/
      transferZone.setXmlId(Long.toString(osmEntity.getId()));
      /* external id  = OSM node id*/
      transferZone.setExternalId(transferZone.getXmlId());
      
      /* name */
      if(tags.containsKey(OsmTags.NAME)) {
        transferZone.setName(tags.get(OsmTags.NAME));
      }

      /* ref (to allow other entities to refer to this transfer zone locally) */
      var refValues = OsmTagUtils.getValuesForSupportedRefKeys(tags);
      if(refValues!= null) {
        transferZone.addTransferZonePlatformNames(refValues);
      }

    }else {
      LOGGER.warning(String.format("Transfer zone not created, geometry incomplete (polygon, line string) for osm way %s, possibly nodes outside bounding box, or invalid OSM entity",osmEntity.getId()));
    }
        
    return transferZone;
  }

  /** create a new transfer zone and register it, do not yet create connectoids for it. This is postponed because likely at this point in time
   * it is not possible to best determine where they should reside
   * 
   * @param osmEntity to extract transfer zone for
   * @param tags to use
   * @param transferZoneType to apply
   * @param geoUtils to use
   * @return transfer zone created, null if something happened making it impossible to create the zone
   */
  private TransferZone createAndRegisterTransferZoneWithoutConnectoids(OsmEntity osmEntity, Map<String, String> tags, TransferZoneType transferZoneType, PlanitJtsCrsUtils geoUtils){
    /* create and register */
    TransferZone transferZone = createAndPopulateTransferZone(osmEntity,tags, transferZoneType, geoUtils);
    if(transferZone != null) {
      zoning.getTransferZones().register(transferZone);
      EntityType entityType = Osm4JUtils.getEntityType(osmEntity);
    
      /* register locally */
      zoningReaderData.getPlanitData().addTransferZoneByOsmId(entityType, osmEntity.getId(), transferZone);
    }
    return transferZone;
  }
  
  /** create a subset of transfer zones from the passed in ones, removing all transfer zones for which we can be certain they are located on the wrong side of the road infrastructure.
   * This is verified by checking if the stop_location resides on a one-way link. If so, we can be sure (based on the driving direction of the country) if a transfer zone is located on
   * the near or far side of the road, i.e., do people have to cross the road to egt to the stop position. If so, it is not eligible and we remove it, otherwise we keep it.
   * 
   * @param osmNode representing the stop location
   * @param transferZones to create subset for
   * @param osmModes eligible for the stop
   * @param geoUtils to use
   * @return subset of transfer zones
   */
  private Collection<TransferZone> removeTransferZonesOnWrongSideOfRoadOfStopLocation(OsmNode osmNode, Collection<TransferZone> transferZones, Collection<String> osmModes, PlanitJtsCrsUtils geoUtils) {
    Collection<TransferZone> matchedTransferZones = new HashSet<TransferZone>(transferZones);
    boolean isLeftHandDrive = DrivingDirectionDefaultByCountry.isLeftHandDrive(zoningReaderData.getCountryName());
    
    /* If stop_location is situated on a one way road, or only has one way roads as incoming and outgoing roads, we exclude the matches that lie on the wrong side of the road, i.e.,
     * would require passengers to cross the road to get to the stop position */
    osmModes = OsmModeUtils.extractPublicTransportModesFrom(osmModes);
    for(String osmMode : osmModes) {
      Mode accessMode = getNetworkToZoningData().getNetworkSettings().getMappedPlanitModeType(osmMode);
      if(accessMode==null) {
        continue;
      }
            
      /* remove all link's that are not reachable without experiencing cross-traffic */
      for(TransferZone transferZone : transferZones) { 
        if(isTransferZoneOnWrongSideOfRoadOfStopLocation(OsmNodeUtils.createPoint(osmNode),transferZone, isLeftHandDrive, accessMode, geoUtils)) {
          LOGGER.fine(String.format(
              "DISCARD: Platform/pole %s matched on name to stop_position %d, but discarded based on placement on the wrong side of the road",transferZone.getExternalId(), osmNode.getId()));
          matchedTransferZones.remove(transferZone);
        }
      }
    }
    
    return matchedTransferZones;
  }

  /** Verify based on the stop_position location that is assumed to be located on earlier parsed road infrastructure, if the transfer zone is located
   * on an eligible side of the road. Meaning that the closest experienced driving direction of the nearby road is the logical one, i.e., when
   * transfer zone is on the left the closest driving direction should be left hand drive and vice versa.
   * 
   * @param location representation stop_location
   * @param transferZone representing waiting area
   * @param isLeftHandDrive is driving direction left hand drive
   * @param accessMode to verify
   * @param geoUtils to use
   * @return true when not on the wrong side, false otherwise
   */
  private boolean isTransferZoneOnWrongSideOfRoadOfStopLocation(Point location, TransferZone transferZone, boolean isLeftHandDrive, Mode accessMode, PlanitJtsCrsUtils geoUtils) {
    
    /* first collect links that can access the connectoid location */
    Collection<MacroscopicLink> planitLinksToCheck = getLinksWithAccessToLocationForMode(location, accessMode);
        
    /* remove all link's that are not reachable without experiencing cross-traffic from the perspective of the transfer zone*/
    if(planitLinksToCheck!=null){
      Collection<MacroscopicLink> accessibleLinks = ZoningConverterUtils.excludeLinksOnWrongSideOf(transferZone.getGeometry(), planitLinksToCheck, isLeftHandDrive, Collections.singleton(accessMode), geoUtils);
      if(accessibleLinks==null || accessibleLinks.isEmpty()) {
        /* all links experience cross-traffic, so not reachable */
        return true;
      }
    }
    
    /* reachable, not on wrong side */
    return false;    
    
  }

  /** Find out if transfer zone is mode compatible with the passed in reference OSM modes. Mode compatible means at least one overlapping
   * mode that is mapped to a PLANit mode.If the zone has no known modes, it is by definition not mode compatible. When one allows for pseudo compatibility we relax the restrictions such that any rail/road/water mode
   * is considered a match with any other rail/road/water mode. This can be useful when you do not want to make super strict matches but still want
   * to filter out definite non-matches.
   *  
   * @param transferZone to verify
   * @param referenceOsmModes to macth against
   * @param allowPseudoMatches when true, we consider all road modes compatible, i.e., bus is compatible with car, train is compatible with tram, etc., when false only exact matches are accepted
   * @return matched transfer zones
   */   
  private boolean isTransferZoneModeCompatible(TransferZone transferZone, Collection<String> referenceOsmModes, boolean allowPseudoMatches) {
    Collection<String> transferZoneSupportedModes = PlanitTransferZoneUtils.getRegisteredOsmModesForTransferZone(transferZone);
    if(transferZoneSupportedModes==null) {       
      /* zone has no known modes, not a trustworthy match */ 
      return false;
    } 
    
    /* check mode compatibility on extracted transfer zone supported modes*/
    return publicTransportModeParser.isModeCompatible(transferZoneSupportedModes, referenceOsmModes, allowPseudoMatches);    
  }

  /**Attempt to find the transfer zones by the use of the passed in tags containing references via key tag:
   * 
   * <ul>
   * <li>ref</li>
   * <li>loc_ref</li>
   * <li>local_ref</li>
   * </ul>
   * <p>
   * In case multiple zones are found with the exact same reference, we select the zone that is closest by. In case multiple zones are found with unique references 
   * (when the reference value contains multiple reference, e.g. 1;2), then we keep all zones, since each one represents the closest by unique reference
   * <p>
   * Further the zone should be mode compatible with the referenceOsmModes. Compatible here implies that there is direct overlap between modes. If not, then we attempt to salvage
   * accounting for likely tagging errors, e.g. a train platform is created for tram, this will be allowed because it often happens and both are of type rail, given their is a reference
   * match this is likely still correct. However, if a rail mode and road mode is found across the two without overlap then we must assume there is an error in the reference used and we do
   * not allow the mapping and inform the user. If the zone lacks any mode information, we also allow the mapping because we rather have too many matches than missing them. 
   * 
   * 
   * @param osmNode referring to zero or more transfer zones via its tags
   * @param tags to search for reference keys in
   * @param availableTransferZones to choose from
   * @param referenceOsmModes the osm modes a transfer zone should ideally contain one overlapping mapped mode to be deemed accessible, if not user is informed

   * @return found transfer zones that have been parsed before, null if no match is found
   */
  private Collection<TransferZone> findClosestTransferZonesByTagReference(
      OsmNode osmNode, Map<String, String> tags, Collection<TransferZone> availableTransferZones, Collection<String> referenceOsmModes) {
    
    Map<String, TransferZone> foundTransferZones = null;
    /* ref value, can be a list of multiple values */
    List<String> refValues = OsmTagUtils.getValuesForSupportedRefKeys(tags);
    for(String osmNodeRefValue : refValues) {
      boolean multipleMatchesForSameRef = false;
      for(TransferZone transferZone : availableTransferZones) {
        if(!transferZone.hasPlatformNames()){
          continue;
        }

        /* refs are persisted as platform specific names within PLANit */
        List<String> tzRefValues = transferZone.getTransferZonePlatformNames();

        /* refs can comprise multiple entries */
        for(var tzRefValue : tzRefValues){
          if(osmNodeRefValue.equals(tzRefValue)) {
            /* match */
            if(foundTransferZones==null) {
              foundTransferZones = new HashMap<>();
            }

            /* inform user of tagging issues in case platform is not fully correctly mode mapped */
            if(PlanitTransferZoneUtils.getRegisteredOsmModesForTransferZone(transferZone)==null) {
              LOGGER.info(String.format("SALVAGED: Platform/pole (%s) referenced by stop_position (%s), matched although platform has no known mode support", transferZone.getExternalId(), osmNode.getId()));
            }else if(!isTransferZoneModeCompatible(transferZone, referenceOsmModes, true /* allow pseudo matches */)) {
              LOGGER.fine(String.format("Platform/pole (%s) referenced by stop_position (%s), but platform is not (pseudo) mode compatible with stop_position, ignore match", transferZone.getExternalId(), osmNode.getId()));
              continue;
            }

            TransferZone prevTransferZone = foundTransferZones.put(osmNodeRefValue,transferZone);
            if(prevTransferZone != null) {
              multipleMatchesForSameRef = true;
              /* choose closest of the two spatially */
              TransferZone closestZone = (TransferZone) OsmNodeUtils.findZoneClosest(osmNode, Set.of(prevTransferZone, transferZone), geoUtils);
              foundTransferZones.put(osmNodeRefValue,closestZone);
            }
          }
        }
      }
      if(multipleMatchesForSameRef == true ) {
        LOGGER.fine(String.format("SALVAGED: non-unique reference (%s) on stop_position %d, selected spatially closest platform/pole %s", osmNodeRefValue, osmNode.getId(),foundTransferZones.get(osmNodeRefValue).getExternalId()));
      }
    }
    return foundTransferZones!=null ? foundTransferZones.values() : null;
  }

  /**Attempt to find the transfer zones by the use of the passed in name where the transfer zone (representing an osm platform) must have the exact same name to match as well
   * as being at least pseudo mode compatible, i.e., they have modes of the same type road/rail/water.
   * 
   * @param osmId of the entity we are attempting to find a match for
   * @param nameToMatch to check for within eligible transfer zones
   * @param availableTransferZones to choose from
   * @param referenceOsmModes the osm modes a transfer zone should ideally contain one overlapping mapped mode to be deemed accessible, if not user is informed 
   * @return matches transfer zones, null if no match is found
   */  
  private Collection<TransferZone> findTransferZoneMatchByName(long osmId, String nameToMatch, Collection<TransferZone> availableTransferZones, Collection<String> referenceOsmModes) {
    /* when filtering for mode compatibility, allow for pseudo matches since name is already a strong indicator of valid match */
    boolean allowPseudoModeCompatibility = true;
    
    Collection<TransferZone> foundTransferZones = null;
    for(TransferZone transferZone : availableTransferZones) {
      String transferZoneName  = transferZone.getName();
      if(transferZoneName != null && transferZoneName.equals(nameToMatch)) {
        /* match */
        if(foundTransferZones == null) {
          foundTransferZones = new HashSet<TransferZone>();
        }
        foundTransferZones.add(transferZone);            
      }
    }
    
    if(foundTransferZones!=null) {
    
      Collection<TransferZone> nameAndModecompatibleZones = filterModeCompatibleTransferZones(referenceOsmModes, foundTransferZones, allowPseudoModeCompatibility);
      if(nameAndModecompatibleZones==null || nameAndModecompatibleZones.isEmpty()) {        
        //nameAndModecompatibleZones = foundTransferZones;
        LOGGER.fine(String.format("Platform/pole(s) (%s) matched by name to stop_position (%s), but none are even pseudo mode compatible with stop", foundTransferZones.stream().map( z -> z.getExternalId()).collect(Collectors.toList()).toString(), osmId));
      }
    }
    
    if(foundTransferZones!=null && foundTransferZones.size()>1) {
      LOGGER.fine(String.format("multiple platform/pole matches found for name %s and access point osm id %d",nameToMatch, osmId));
    }     
  
    return foundTransferZones;
  }

  /** find the transfer zones that are accessible to the stop_position on the given node and given the pool of eligible transfer zones provided.
   * We match based on tag references, names, and or proximity in descending order of precedence.
   * 
   * @param osmNode node representing the stop_position
   * @param tags of the node
   * @param stopAreaTransferZones the transfer zones of the stop_area this stop_position belongs to
   * @param referenceOsmModes the osm modes a transfer zone must at least contain one overlapping mapped mode from to be deemed accessible
   * @param geoUtils to use
   */
  private Collection<TransferZone> findAccessibleTransferZonesByReferenceOrName(
      OsmNode osmNode, Map<String, String> tags, Collection<TransferZone> stopAreaTransferZones, Collection<String> referenceOsmModes, PlanitJtsCrsUtils geoUtils) {
    
    /* first try explicit reference matching to platform, i.e. transfer zone */
    Collection<TransferZone> matchedTransferZones = findClosestTransferZonesByTagReference(osmNode, tags, stopAreaTransferZones, referenceOsmModes);    
    if(matchedTransferZones != null && !matchedTransferZones.isEmpty()) {
      /* explicit references found, these we trust most, so use them immediately as is */
      return matchedTransferZones;
    }
    
    if(tags.containsKey(OsmTags.NAME)) {
      /* now try matching names, this should only result in single match */
      matchedTransferZones = findTransferZoneMatchByName(osmNode.getId(),tags.get(OsmTags.NAME), stopAreaTransferZones, referenceOsmModes);
      if(matchedTransferZones!= null && !matchedTransferZones.isEmpty()) {
        /* possible matches found, but names are not very trustworthy, try to eliminate options if they are too far away, or are in illogical locations */
        
        /* filter based on distance */
        Collection<TransferZone> potentialTransferZones = zoningReaderData.getPlanitData().getTransferZonesSpatially(
            OsmBoundingAreaUtils.createBoundingBox(osmNode, getSettings().getStopToWaitingAreaSearchRadiusMeters(), geoUtils));
        matchedTransferZones.retainAll(potentialTransferZones);
        
        /* filter based on illogical location; wrong side of the road */        
        matchedTransferZones = removeTransferZonesOnWrongSideOfRoadOfStopLocation(osmNode, matchedTransferZones, referenceOsmModes, geoUtils);                              
      }      
    }
    
    /* if multiple name matched transfer zones remain, select closest as most likely one */
    if(matchedTransferZones!= null) {
      if(matchedTransferZones.size()>1) {
        TransferZone foundTransferZone = (TransferZone) OsmNodeUtils.findZoneClosest(osmNode, matchedTransferZones, geoUtils);        
        matchedTransferZones = Collections.singleton(foundTransferZone);
      }
    }
    
    return matchedTransferZones;
  }

  /** find the closest and/or most likely transfer zone for the given osm node and its tags (with or without a reference
   * for additional information for mapping). Use the search radius from the settings to identify eligible transfer zones and then
   * use information on modes, references and spatial proximity to choose the most likely option. 
   * 
   * @param osmNode representing a stop position
   * @param tags of the node
   * @param referenceOsmModes the osm modes a transfer zone must at least contain one overlapping mapped mode from to be deemed accessible 
   * @return most likely transfer zone(s). Multiple matches only in case the node has multiple references to eligible transfer zones tagged
   */
  private Collection<TransferZone> findMostLikelyTransferZonesForStopPositionSpatially(OsmNode osmNode, Map<String, String> tags, Collection<String> referenceOsmModes) {
    TransferZone foundZone = null;
        
    /* collect potential transfer zones based on spatial search*/
    double searchRadiusMeters = getSettings().getStopToWaitingAreaSearchRadiusMeters();    
    Envelope searchArea = OsmBoundingAreaUtils.createBoundingBox(osmNode, searchRadiusMeters, geoUtils);    
    Collection<TransferZone> potentialTransferZones = zoningReaderData.getPlanitData().getTransferZonesSpatially(searchArea);
    
    if(potentialTransferZones==null || potentialTransferZones.isEmpty()) {
      LOGGER.fine(String.format("Unable to locate nearby transfer zone (search radius of %.2f (m)) when mapping stop position for osm node %d",searchRadiusMeters, osmNode.getId()));
      return null;
    }
    
    /* filter transfer zones that cannot be valid for additional stop_positions (if they have any already) */
    if( potentialTransferZones != null && !potentialTransferZones.isEmpty()){
        Iterator<TransferZone> iterator = potentialTransferZones.iterator();
        while(iterator.hasNext()) {
          TransferZone transferZone = iterator.next();
          if( zoningReaderData.getPlanitData().hasConnectoids(transferZone) && !supportsMultipleStopPositions(transferZone)) {
            iterator.remove();
          }          
        }      
    }
    
    /* find matches based on reference, name from given potential options... */
    Collection<TransferZone> matchedTransferZones = findAccessibleTransferZonesByReferenceOrName(osmNode, tags, potentialTransferZones, referenceOsmModes, geoUtils);         
    if(matchedTransferZones == null || matchedTransferZones.isEmpty()) {
      /* no explicit reference or name match is found, we collect the closest mode compatible match */
      matchedTransferZones = filterModeCompatibleTransferZones(referenceOsmModes, potentialTransferZones, true);      
      foundZone =  (TransferZone) OsmNodeUtils.findZoneClosest(osmNode, matchedTransferZones, geoUtils);
      if(foundZone != null) {
        matchedTransferZones = Collections.singleton(foundZone);
      }
    }
     
        
    return matchedTransferZones;
  }

  /** Constructor 
   * 
   * @param zoning to use
   * @param zoningReaderData to use
   * @param transferSettings to use
   * @param profiler to use
   */
  public TransferZoneHelper(
      Zoning zoning, 
      OsmZoningReaderData zoningReaderData, 
      OsmPublicTransportReaderSettings transferSettings,  
      OsmZoningHandlerProfiler profiler) {
    
    super(transferSettings);
    
    this.zoningReaderData = zoningReaderData;
    this.zoning = zoning;
    this.profiler = profiler;
    
    /* gis initialisation */
    this.geoUtils = new PlanitJtsCrsUtils(transferSettings.getReferenceNetwork().getCoordinateReferenceSystem());    
    
    /* parser for identifying, filtering etc. of PT PLANit modes from OSM entities */
    this.publicTransportModeParser = new OsmPublicTransportModeHelper(getNetworkToZoningData().getNetworkSettings());
    
    /* parser for identifying pt PLANit modes from OSM entities */
    this.connectoidParser = new OsmConnectoidHelper(zoning, zoningReaderData, transferSettings, profiler);
  }
  
  

  /** Find all transfer zones with at least one compatible mode (and PLANit mode mapped) based on the passed in reference osm modes
   * In case no eligible modes are provided (null), we allow any transfer zone with at least one valid mapped mode
   *  
   * @param eligibleOsmModes to map against (may be null)
   * @param potentialTransferZones to extract mode compatible transfer zones
   * @param allowPseudoModeMatches, when true only broad category needs to match, i.e., both have a road/rail/water mode, when false only exact matches are allowed
   * @return matched transfer zones
   */  
  public Set<TransferZone> filterModeCompatibleTransferZones(Collection<String> eligibleOsmModes, Collection<TransferZone> potentialTransferZones, boolean allowPseudoModeMatches) {
    Set<TransferZone> modeCompatibleTransferZones = new HashSet<TransferZone>();
    for(TransferZone transferZone : potentialTransferZones) {
      if(isTransferZoneModeCompatible(transferZone, eligibleOsmModes, allowPseudoModeMatches)) {
        modeCompatibleTransferZones.add(transferZone);
      }
    }    
    return modeCompatibleTransferZones;
  }

  /** Attempt to create a new transfer zone and register it, do not yet create connectoids for it. This is postponed because likely at this point in time
   * it is not possible to best determine where they should reside. Find eligible access modes as input properties as well which can be used later
   * to map stop_positions more easily. Note that one can provide a default osm mode that is deemed eligible in case no tags are provided on the osm entity. In case no mode information
   * can be extracted a warning is issued but the transfer zone is still created because this is a tagging error and we might be able to salvage later on. If there are osm modes
   * but none of them are mapped, then we should not create the zone since it will not be of use.
   * 
   * @param osmEntity to extract transfer zone for
   * @param tags to use
   * @param transferZoneType to apply
   * @param defaultOsmMode to apply
   * @param geoUtils to use
   * @return transfer zone created, null if something happened making it impossible or not useful to create the zone
   */
  public TransferZone createAndRegisterTransferZoneWithoutConnectoidsFindAccessModes(
      OsmEntity osmEntity, Map<String, String> tags, TransferZoneType transferZoneType, String defaultOsmMode, PlanitJtsCrsUtils geoUtils){  
    
    TransferZone transferZone = null;
        
    /* tagged osm modes */        
    Pair<Collection<String>, Collection<Mode>> modeResult = publicTransportModeParser.collectPublicTransportModesFromPtEntity(osmEntity.getId(), tags, defaultOsmMode);
    if(!OsmModeUtils.hasEligibleOsmMode(modeResult)) {
      /* no information on modes --> tagging issue, transfer zone might still be needed and could be salvaged based on close by stop_positions with additional information 
       * log issue, yet still create transfer zone (without any osm modes) */
      LOGGER.fine(String.format("SALVAGED: Transfer zone of type %s found for osm entity %d without osm mode support, likely tagging mistake",transferZoneType.name(), osmEntity.getId()));
      transferZone = createAndRegisterTransferZoneWithoutConnectoids(osmEntity, tags, transferZoneType, geoUtils);
    }else if(OsmModeUtils.hasMappedPlanitMode(modeResult)){  
      /* mapped planit modes are available and we should create the transfer zone*/
      transferZone = createAndRegisterTransferZoneWithoutConnectoids(osmEntity, tags, transferZoneType, geoUtils);
      PlanitTransferZoneUtils.registerOsmModesOnTransferZone(transferZone, modeResult.first());
    }else{
      /* waiting area with valid OSM mode, but not mapped to PLANit mode, mark as such to avoid logging a warning when this transfer zone is part of stop_area 
       * and it cannot be found when we try to collect it */
      zoningReaderData.getOsmData().addWaitingAreaWithoutMappedPlanitMode(Osm4JUtils.getEntityType(osmEntity),osmEntity.getId());
    }
    return transferZone;    
  }

  /** Attempt to create a new transfer zone and register it, do not create connectoids for it. Register the provided access modes as eligible by setting them on the input properties 
   * which can be used later to map stop_positions more easily.
   * 
   * @param osmEntity to extract transfer zone for
   * @param tags to use
   * @param transferZoneType to apply
   * @param eligibleOsmModes the eligible osm modes considered
   * @param geoUtils to use
   * @return transfer zone created, null if something happened making it impossible to create the zone
   */
  public TransferZone createAndRegisterTransferZoneWithoutConnectoidsSetAccessModes(
      OsmEntity osmEntity, Map<String, String> tags, TransferZoneType transferZoneType, Collection<String> eligibleOsmModes, PlanitJtsCrsUtils geoUtils){
    TransferZone transferZone = createAndRegisterTransferZoneWithoutConnectoids(osmEntity, tags, TransferZoneType.PLATFORM, geoUtils);
    if(transferZone != null) {
      PlanitTransferZoneUtils.registerOsmModesOnTransferZone(transferZone, eligibleOsmModes);
    }
    return transferZone;
  }

  /** Method that will attempt to create both a transfer zone and its connectoids at the location of the OSM node. This is only relevant for very specific types
   * of OSM pt nodes, such as tram_stop, some bus_stops that are tagged on the road, and potentially halts and/or stations. In case no existing transfer zone in this
   * location exists, we create one first using the default transfer zone type provided, otherwise we utilise the existing transfer zone
   * 
   * @param osmNode for the location to create both a transfer zone and connectoid(s)
   * @param tags of the node
   * @param defaultOsmMode that is to be expected here
   * @param defaultTransferZoneType in case a transfer zone needs to be created in this location
   * @param geoUtils to use
   * @return created transfer zone (if not already in existence)
   */  
  public TransferZone createAndRegisterTransferZoneWithConnectoidsAtOsmNode(
      OsmNode osmNode, Map<String, String> tags, String defaultOsmMode, TransferZoneType defaultTransferZoneType, PlanitJtsCrsUtils geoUtils){        
        
    Pair<Collection<String>, Collection<Mode>> modeResult = publicTransportModeParser.collectPublicTransportModesFromPtEntity(osmNode.getId(), tags, defaultOsmMode);
    if(!OsmModeUtils.hasMappedPlanitMode(modeResult)) {    
      throw new PlanItRunTimeException("Should not attempt to parse osm node %d when no planit modes are activated for it", osmNode.getId());
    }
      
    /* transfer zone */
    TransferZone transferZone = zoningReaderData.getPlanitData().getTransferZoneByOsmId(EntityType.Node,osmNode.getId());
    if(transferZone == null) {
      /* not created for other layer; create and register transfer zone */
      transferZone = createAndRegisterTransferZoneWithoutConnectoidsFindAccessModes(osmNode, tags, defaultTransferZoneType, defaultOsmMode, geoUtils);
      if(transferZone == null) {
        throw new PlanItRunTimeException("Unable to create transfer zone for osm node %d",osmNode.getId());
      }
    }
    
    /* connectoid(s) */
    for(Mode mode : modeResult.second()) {
<<<<<<< HEAD
      MacroscopicNetworkLayer networkLayer = getSettings().getReferenceNetwork().getLayerByMode(mode);
=======
      MacroscopicNetworkLayer networkLayer = getSettings().getReferenceNetwork().getLayerByPredefinedModeType(mode);
>>>>>>> bf2b74ad
      
      /* we can immediately create connectoids since Ptv1 tram stop is placed on tracks and no Ptv2 tag is present */
      /* railway generally has no direction, so create connectoid for both incoming directions (if present), so we can service any tram line using the tracks */        
      connectoidParser.createAndRegisterDirectedConnectoidsOnTopOfTransferZone(transferZone, networkLayer, mode, geoUtils);      
    }    
    
    return transferZone;
  }

  /** Find the transfer zone(s) for a given stop_position, either the user overwritten mapping, or conditioned on mode,reference/name/spatially, or 
   * just the closest one in absence of eligible modes. In the special case the stop_position is in fact also the transfer zone and none is present we
   * create a new TransferZone
   *  
   * @param osmNode representing the stop_location
   * @param tags of the node
   * @param eligibleOsmModes eligible modes for the stop_location, may be null
   * @param transferZoneGroup the node belongs to, may be null
   * @return found transfer zone matches, can be multiple if multiple are serviced by the same stop position
   */
  public Collection<TransferZone> findTransferZonesForStopPosition(OsmNode osmNode, Map<String, String> tags, Collection<String> eligibleOsmModes, TransferZoneGroup transferZoneGroup) {
    Collection<TransferZone> matchedTransferZones = null;
    
    /* USER OVERWRITE */
    if(getSettings().isOverwriteStopLocationWaitingArea(osmNode.getId())) {
      
      /* do not search simply use provided waiting area (transfer zone) */
      Pair<EntityType, Long> result = getSettings().getOverwrittenStopLocationWaitingArea(osmNode.getId());
      TransferZone foundZone = zoningReaderData.getPlanitData().getTransferZoneByOsmId(result.first(), result.second());
      if(foundZone==null) {
        LOGGER.severe(String.format("User overwritten waiting area (platform, pole %d) for osm node %d, not available",result.second(), osmNode.getId()));
      }else {
        matchedTransferZones = Collections.singleton(foundZone);
        LOGGER.fine(String.format("Mapped stop_position %d to overwritten waiting area %d", osmNode.getId(),  result.second()));
      }
      
    }
    /* REGULAR SITUATION */
    else if(eligibleOsmModes != null && !eligibleOsmModes.isEmpty()){
      
      
      /* REFERENCE/NAME */
      if(transferZoneGroup != null) {
        /* when transfer zone group available, first search among those zones as they are more likely to be matching */
        matchedTransferZones = findAccessibleTransferZonesByReferenceOrName(osmNode, tags, transferZoneGroup.getTransferZones(), eligibleOsmModes, geoUtils);        
      }
    
      /* SPATIAL */
      if(matchedTransferZones == null || matchedTransferZones.isEmpty()) {
        /* no matches found yet, so either no transfer zone group present, or not known within based on reference/name match.
         * Either way we must still try to find the most likely match. We do so geographically and again based on mode, reference, name compatibility */
        matchedTransferZones = findMostLikelyTransferZonesForStopPositionSpatially(osmNode, tags, eligibleOsmModes);
      }   
      
      /* PTV1 ON ROAD/RAIL */
      if( (matchedTransferZones == null || matchedTransferZones.isEmpty()) && 
          OsmPtVersionSchemeUtils.isPtv2StopPositionPtv1Stop(osmNode, tags) &&
          hasNetworkLayersWithActiveOsmNode(osmNode.getId())) {
  
        /* no potential transfer zones AND Ptv1 tagged (bus_stop, station, halt, trams_stop), meaning that while we tried to match to
         * separate waiting area, none is present. Instead, we accept the stop_location is in fact also the waiting area and we create a
         * transfer zone in this location as well */
        TransferZone transferZone = createAndRegisterTransferZoneWithoutConnectoidsSetAccessModes(osmNode, tags, TransferZoneType.PLATFORM, eligibleOsmModes, geoUtils);          
        if(transferZone== null) {
          LOGGER.fine(String.format("Unable to convert stop_location %d residing on road infrastucture into a transfer zone for modes %s",osmNode.getId(), eligibleOsmModes.toString()));
        }else {
          if(OsmPtv1Tags.isBusStop(tags)){
            /* halt and tram_stop are common and valid to be located on road infrastructure without platform, so never log that situation */
            LOGGER.fine(String.format("SALVAGED: process Ptv2 stop_position %d as Ptv1 tag representing both stop and waiting area in one for modes %s",osmNode.getId(), eligibleOsmModes.toString()));
          }
          matchedTransferZones = Collections.singleton(transferZone);
        }
      }      
      
    }
    /* NO MODES KNOWN */
    else {
      /* eligible modes unknown, we can therefore we try to salvage by selecting the closest transfer zone and adopt those modes */   
      TransferZone foundZone =  (TransferZone) OsmNodeUtils.findZoneClosest(osmNode, transferZoneGroup.getTransferZones(), getSettings().getStopToWaitingAreaSearchRadiusMeters(), geoUtils);
      if(foundZone!=null) {    
        matchedTransferZones = Collections.singleton(foundZone);
      }
    }
    
    return matchedTransferZones;
  }

  /** Identical to the one with transfer zone group parameter, only here no stop_position is not part of transfer zone group and therefore we only can find matches spatially
   *  
   * @param osmNode representing the stop_location
   * @param tags of the node
   * @param eligibleOsmModes eligible modes for the stop_location, may be null
   * @return found transfer zone matches
   */
  public Collection<TransferZone> findTransferZonesForStopPosition(OsmNode osmNode, Map<String, String> tags, Collection<String> eligibleOsmModes) {
    return findTransferZonesForStopPosition(osmNode, tags, eligibleOsmModes, null);
  }   
  
}<|MERGE_RESOLUTION|>--- conflicted
+++ resolved
@@ -657,11 +657,7 @@
     
     /* connectoid(s) */
     for(Mode mode : modeResult.second()) {
-<<<<<<< HEAD
       MacroscopicNetworkLayer networkLayer = getSettings().getReferenceNetwork().getLayerByMode(mode);
-=======
-      MacroscopicNetworkLayer networkLayer = getSettings().getReferenceNetwork().getLayerByPredefinedModeType(mode);
->>>>>>> bf2b74ad
       
       /* we can immediately create connectoids since Ptv1 tram stop is placed on tracks and no Ptv2 tag is present */
       /* railway generally has no direction, so create connectoid for both incoming directions (if present), so we can service any tram line using the tracks */        
