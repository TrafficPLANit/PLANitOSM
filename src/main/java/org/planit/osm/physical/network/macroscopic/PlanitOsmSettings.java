--- conflicted
+++ resolved
@@ -8,6 +8,7 @@
 import java.util.logging.Logger;
 
 import org.opengis.referencing.crs.CoordinateReferenceSystem;
+import org.planit.geo.PlanitJtsUtils;
 import org.planit.geo.PlanitOpenGisUtils;
 import org.planit.osm.defaults.OsmLaneDefaults;
 import org.planit.osm.defaults.OsmModeAccessDefaults;
@@ -35,6 +36,9 @@
    * The logger
    */
   private static final Logger LOGGER = Logger.getLogger(PlanitOsmSettings.class.getCanonicalName());  
+  
+  /** the country we are importing for (if any) */
+  protected final String countryName;
    
   /**
    * the OSM highway types that are marked as supported OSM types, i.e., will be processed when parsing
@@ -79,11 +83,7 @@
   /* SETTINGS */
   
   /** the crs of the OSM source */
-<<<<<<< HEAD
-  protected CoordinateReferenceSystem sourceCRS = DEFAULT_SOURCE_CRS;  
-=======
   protected CoordinateReferenceSystem sourceCRS = PlanitOpenGisUtils.DEFAULT_GEOGRAPHIC_CRS;  
->>>>>>> 38db5603
               
   /**
    * When the user has activated a highway type for which the reader has no support, this alternative will be used, default is
@@ -91,14 +91,11 @@
    */
   protected String defaultOSMHighwayTypeWhenUnsupported = DEFAULT_HIGHWAY_TYPE_WHEN_UNSUPPORTED;  
     
-<<<<<<< HEAD
   /**
    * option to track the geometry of an OSM way, i.e., extract the line string for link segments from the nodes
    * (default is false). When set to true parsing will be somewhat slower 
    */
   protected boolean parseOsmWayGeometry = DEFAULT_PARSE_OSMWAY_GEOMETRY;
-=======
->>>>>>> 38db5603
   
   /**  when speed limit information is missing, use predefined speed limits for highway types mapped to urban area speed limits (or non-urban), default is true */
   protected boolean speedLimitDefaultsBasedOnUrbanArea = DEFAULT_SPEEDLIMIT_BASED_ON_URBAN_AREA;  
@@ -414,8 +411,8 @@
     } 
   }   
   
-  /** the default crs is set to {@code  PlanitGeoUtils.DEFAULT_GEOGRAPHIC_CRS} */
-  public static CoordinateReferenceSystem DEFAULT_SOURCE_CRS = PlanitGeoUtils.DEFAULT_GEOGRAPHIC_CRS;  
+  /** the default crs is set to {@code  PlanitJtsUtils.DEFAULT_GEOGRAPHIC_CRS} */
+  public static CoordinateReferenceSystem DEFAULT_SOURCE_CRS = PlanitJtsUtils.DEFAULT_GEOGRAPHIC_CRS;  
               
   /**
    * Default is OSM highway type when the type is not supported is set to PlanitOSMTags.TERTIARY.
@@ -442,6 +439,7 @@
    * @param planitModes to populate based on (default) mapping
    */
   public PlanitOsmSettings(String countryName, Modes planitModes) {
+    this.countryName = countryName;
     this.speedLimitConfiguration = OsmSpeedLimitDefaultsByCountry.create(countryName);
     this.modeAccessConfiguration = OsmModeAccessDefaultsByCountry.create(countryName);
     initialise(planitModes);    
@@ -455,9 +453,7 @@
    * 
    */  
   public PlanitOsmSettings(Modes planitModes) {
-    this.speedLimitConfiguration = OsmSpeedLimitDefaultsByCountry.create();
-    this.modeAccessConfiguration = OsmModeAccessDefaultsByCountry.create();
-    initialise(planitModes);
+    this( "", planitModes);
   }
 
   /**
@@ -875,6 +871,12 @@
     return mappedPlanitModes;
   }
 
+  /** When country is set for settings this will return the chosen country
+   * @return countryName
+   */
+  public final String getCountryName() {
+    return this.countryName;
+  }
 
 
 }